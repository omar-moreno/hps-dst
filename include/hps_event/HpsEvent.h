/**
 *
 * @file HpsEvent.h
 * @brief Event class used to encapsulate event information and physics 
 *        collections.
 * @author Omar Moreno <omoreno1@ucsc.edu>
 *         Santa Cruz Institute for Particle Physics
 *         University of California, Santa Cruz
 * @date February 19, 2013
 *
 */

#ifndef __HPS_EVENT_H__
#define __HPS_EVENT_H__

//----------------//
//   C++ StdLib   //
//----------------//
#include <iostream>
#include <stdexcept>

//----------//
//   ROOT   //
//----------//
#include <TObject.h>
#include <TClonesArray.h>

//---------------//
//   HPS Event   //
//---------------//
#include "EcalCluster.h"
#include "EcalHit.h"
#include "HpsParticle.h"
#include "MCParticle.h"
#include "GblTrack.h"
#include "SvtTrack.h"
#include "SvtHit.h"

class HpsEvent : public TObject { 

    // TODO: Add documentation

    public:

        /** Constructor */
        HpsEvent();

        /** 
         * Copy Constructor
         *
         * @param hpsEventObj An HpsEvent object 
         */
        HpsEvent(const HpsEvent &hpsEventObj);

        /** Destructor */
        ~HpsEvent();    
        
        /**
         * Copy assignment operator 
         *
         * @param hpsEventObj An HpsEvent object
         */ 
        HpsEvent &operator=(const HpsEvent &hpsEventObj);

        /** 
         */
        void Clear(Option_t *option="");
        
        /** 
         * Add a track, {@link SvtTrack} object, to the event.
         *
         * @return A pointer to the {@link SvtTrack} object that was added.
         */
        SvtTrack*       addTrack();
       
        /** 
         * Add a GBL track, {@link GblTrack} object, to the event.
         *
         * @return A pointer to the {@link GblTrack} object that was added.
         */
        GblTrack*       addGblTrack();

        /** 
         * Add an SVT hit, {@link SvtHit} object, to the event.
         *
         * @return A pointer to the {@link SvtHit} object that was added.
         */
        SvtHit*         addSvtHit();
        
        /** 
         * Add an Ecal cluster, {@link EcalCluster} object, to the event.
         *
         * @return A pointer to the {@link EcalCluster} object that was added.
         */
        EcalCluster*    addEcalCluster();
        
        /** 
         * Add a Ecal hit, {@link EcalHit} object, to the event.
         *
         * @return A pointer to the {@link EcalHit} object that was added.
         */
        EcalHit*        addEcalHit();
        
        /**
         * Create an {@link HpsParticle} object with the given 
         * {@link HpsParticle::ParticleType} and add it to the
         * event.
         *
         * @param type The type of particle that is being requested e.g. 
         *             HpsParticle::FINAL_STATE_PARTICLE.
         * @return A pointer to the newly created HpsParticle object. 
         */
        HpsParticle*    addParticle(HpsParticle::ParticleType type); 
        
        /** */
        MCParticle*  addMCParticle();
        
        //--- Setters ---//
        //---------------//

        /** Set the event number. */
        void setEventNumber(int event_number){ this->event_number = event_number; };

        /**
         * Set the event time stamp. The event time is currently the Unix time 
         * stamp associated with the event.
         *
         * @param event_time The Unix time stamp of the event.
         */
        void setEventTime(const long event_time) { this->event_time = event_time; }; 

        /**
         *
         */
        void setPair0Trigger(const int pair0_trigger) { this->pair0_trigger = pair0_trigger; };
        
        /**
         *
         */
        void setPair1Trigger(const int pair1_trigger) { this->pair1_trigger = pair1_trigger; };
        
        /**
         *
         */
        void setPulserTrigger(const int pulser_trigger) { this->pulser_trigger = pulser_trigger; };

        /**
         * Set the event RF time.
         *
         * @param channel The channel from which the RF time was retrieved.
         * @param rf_time The event RF time. 
         */
        void setRfTime(const int channel, const double rf_time) { this->rf_times[channel] = rf_time; }; 

        /**
         *
         */
        void setRunNumber(int run_number){ this->run_number = run_number; };

        /**
         *
         */
        void setSingle0Trigger(const int single0_trigger) { this->single0_trigger = single0_trigger; };

        /**
         *
         */
        void setSingle1Trigger(const int single1_trigger) { this->single1_trigger = single1_trigger; };
       
        /**
         * Set the state of the SVT bias during the event i.e. was it on or 
         * off? 
         *
         * @param svt_bias_state The state of the SVT bias. It's set to 0 if 
         *                       the bias was off or 1 if it was on.
         */ 
        void setSvtBiasState(const int svt_bias_state) { this->svt_bias_state = svt_bias_state; }; 

        /**
         * Set the flag indicating whether the event was affected by SVT burst
         * noise.
         *
         * @param svt_burstmode_noise Flag indicating whether an event was affected
         *                        by SVT burst noise.  It's set to 0 if it was
         *                        or 1 if it wasn't.
         */
        void setSvtBurstModeNoise(const int svt_burstmode_noise) { this->svt_burstmode_noise = svt_burstmode_noise; };

        /**
         * Set the flag indicating whether the SVT headers had errors.
         *
         * @param svt_event_header_state Flag indicating whether the SVT event
         *                               headers had errors.
         *
         */
        void setSvtEventHeaderState(const int svt_event_header_state) { this->svt_event_header_state 
                                                                            = svt_event_header_state; };
        
        /**
         * Set the flag indicating whether the SVT latency was correct
         * during an event.
         *
         * @param svt_latency_state Flag indicating whether the SVT latency
         *                          was correct during an event.
         */
        void setSvtLatencyState(const int svt_latency_state) { this->svt_latency_state = svt_latency_state; }; 


        /**
         * Set the state of indicating whether the SVT was open or closed 
         * during an event. 
         *
         * @param svt_position_state The state indicating whether the SVT was 
         *                           open or closed. It's set to 0 if the SVT 
         *                           was open or 1 if it was closed. 
         */ 
        void setSvtPositionState(const int svt_position_state) { this->svt_position_state = svt_position_state; }; 
  
        //--- Getters ---//
        //---------------//

        /** */
        EcalCluster*   getEcalCluster(int) const;
        
        /** */
        EcalHit*       getEcalHit(int);
        
        /** */
        MCParticle* getMCParticle(int);
        
        /**
         *
         */ 
        int getEventNumber() const  { return event_number; };

        /**
         * Get the event time stamp i.e. the Unix time stamp associated
         * with the event.
         *
         * @return The event time stamp.  
         */
        long getEventTime() const { return event_time; };

        /** */
        int getNumberOfEcalHits() const { return n_ecal_hits; };
  
        /** */
        int getNumberOfEcalClusters()   const  { return n_ecal_clusters; };
       
  
<<<<<<< HEAD
        /**
         * Get the number of MC particles ({@link MCParticle}) objects in the event.
         */
        int getNumberOfMCParticles() const { return n_mc_particles; };
  
        /**
=======
        /**
         * Get the number of MC particles ({@link MCParticle}) objects in the event.
         */
        int getNumberOfMCParticles() const { return n_mc_particles; };
  
        /**
>>>>>>> 07aef75e
         * Get the number of particles ({@link HpsParticle} objects) of the
         * given {@link HpsParticle::ParticleType} in the event.
         *
         * @param type The type of particle that is being requested e.g. 
         *             HpsParticle::FINAL_STATE_PARTICLE.
         * @return The number of particles of the given type in the event.
         */
        int getNumberOfParticles(HpsParticle::ParticleType type) const; 
        
        /** */
        int getNumberOfSvtHits()        const  { return n_svt_hits; };

        /** */
        int getNumberOfTracks()         const  { return n_tracks; };
    
        /** */
        int getNumberOfGblTracks() const { return n_gbl_tracks; }; 

        /**
         * Get the particle object ({@link HpsParticle}) of the given type and
         * at the given position in the container from the event.  See the class
         * {@link HpsParticle} for the type of particles that are available.
         *
         * @param type The type of particle that is being requested e.g. 
         *             HpsParticle::FINAL_STATE_PARTICLE.
         * @param particle_index The position of the particle in the container
         * @return An HpsParticle object of the given type and at the given 
         *         position in the container
         * @throws std::runtime_error if the given type is invalid
         *
         */
        HpsParticle*   getParticle(HpsParticle::ParticleType type, int particle_index); 
      
        /**
         * Get the RF time.
         *
         * @param channel The channel associated with the RF time.
         * @return The RF time. 
         */ 
        double getRfTime(const int channel) const { return rf_times[channel]; }; 

        /**
         *
         */ 
        int getRunNumber() const  { return run_number; };

        /** */
        SvtHit*        getSvtHit(int);

        /** */
        SvtTrack*      getTrack(int);
       
        /** */
        GblTrack*      getGblTrack(int); 

        //---//
        
        /**
         * Indicate whether a pair0 trigger was registered for the event.
         *
         * @return Returns true if a pair0 trigger was registered for the,
         *         false otherwise.
         */
        bool isPair0Trigger() const { return pair0_trigger == 1; };

        /**
         * Indicate whether a pair1 trigger was registered for the event.
         *
         * @return Returns true if a pair1 trigger was registered for the,
         *         false otherwise.
         */      
        bool isPair1Trigger() const { return pair1_trigger == 1; };

        /**
         * Indicate whether a pulser (random) trigger was registered for the 
         * event.
         *
         * @return Returns true if a pulser trigger was registered for the,
         *         false otherwise.
         */
        bool isPulserTrigger() const { return pulser_trigger == 1; };

        /**
         * Indicate whether a single0 trigger was registered for the event.
         *
         * @return Returns true if a single0 trigger was registered for the,
         *         false otherwise.
         */
        bool isSingle0Trigger() const { return single0_trigger == 1; };

        /**
         * Indicate whether a single1 trigger was registered for the event.
         *
         * @return Returns true if a single1 trigger was registered for the,
         *         false otherwise.
         */
        bool isSingle1Trigger() const { return single1_trigger == 1; };

        /**
         * Indicate whether the SVT bias was on during the event.
         *
         * @return Returns true if the bias was one, false otherwise.
         */
        bool isSvtBiasOn() const { return svt_bias_state == 1; };

        /**
         * Indicates whether the SVT was open or closed during an event.
         *
         * @return Returns true if the SVT was closed, false otherwise.
         */ 
        bool isSvtClosed() const { return svt_position_state == 1; }; 

        /**
         * Indicate whether the SVT latency was correct during an event.
         *
         * @return Returns true if the SVT latency was correct, false 
         *         otherwise.
         */
        bool isSvtLatencyGood() const { return svt_latency_state == 1; };

        /**
         * Indicates whether the event was affected by SVT burst noise.
         *
         * @return Returns true if the event has SVT burst noise, false 
         *         otherwise. 
         */
        bool hasSvtBurstModeNoise() const { return svt_burstmode_noise == 0; };

        /**
         * Indicates whether the SVT event headers had errors.
         *
         * @return Returns true if the SVT event headers had an error, 
         *         false otherwise.
         */
        bool hasSvtEventHeaderErrors() const { return svt_event_header_state == 0; }; 

        ClassDef(HpsEvent, 1);  

    private:

        /** Collection of beam spot constrained Moller candidates */
        TClonesArray* bsc_moller_candidates; //->
        /** Collection of beam spot constrained v0 candidates */
        TClonesArray* bsc_v0_candidates;     //->
        /** Collection of Ecal clusters */
        TClonesArray* ecal_clusters;         //->
        /** Collection of Ecal hits */
        TClonesArray* ecal_hits;             //->
        /** Collection of final state particles */
        TClonesArray* fs_particles;          //->
        /** Collection of GBL tracks */
        TClonesArray* gbl_tracks;            //-> 
        /** Collection of Monte Carlo particles */
        TClonesArray* mc_particles;          //->
        /** Collection of target constrained Moller candidates */
        TClonesArray* tc_moller_candidates;  //->
        /** Collection of target constrained v0 candidates */
        TClonesArray* tc_v0_candidates;      //->
        /** Collection of other electrons candidates */
        TClonesArray* other_electrons_candidates;   //->

        /** Collection of SVT tracks */ 
        TClonesArray* tracks;                //->
        /** Collection of SVT 3D hits */
        TClonesArray* svt_hits;              //->
        /** Collection of unconstrained Moller candidates */
        TClonesArray* uc_moller_candidates;  //->
        /** Collection of unconstrained v0 candidates */
        TClonesArray* uc_v0_candidates;      //->

        //-- Event information --//
        //-----------------------//

        /** The RF time */
        double rf_times[2]; 

        /** Event number. */
        int event_number;
        
        /** The event time. */
        long event_time;

        /** 
         * Flag indicating that a pair0 trigger was registered. It's 
         * set to 1 if it was registered or 0 if it wasn't.
         */
        int pair0_trigger;
        
        /** 
         * Flag indicating that a pair1 trigger was registered. It's 
         * set to 1 if it was registered or 0 if it wasn't.
         */
        int pair1_trigger;
        
        /** 
         * Flag indicating that a pulser (random) trigger was registered. It's 
         * set to 1 if it was registered or 0 if it wasn't.
         */
        int pulser_trigger;
        
        /** Run number */
        int run_number;
        
        /** 
         * Flag indicating that a singles0 trigger was registered. It's 
         * set to 1 if it was registered or 0 if it wasn't.
         */
        int single0_trigger;
        
        /** 
         * Flag indicating that a singles1 trigger was registered. It's 
         * set to 1 if it was registered or 0 if it wasn't.
         */
        int single1_trigger;
        
        /** 
         * Flag indicating the state of the SVT bias. It's set to 0 if the bias
         * was off or 1 if it was on.
         */
        int svt_bias_state;
        
        /**
         * Flag indicating whether the event was affected by SVT burst noise. 
         * It's set to 0 if the event saw burst noise or 1 if it was fine.
         */ 
        int svt_burstmode_noise; 

        /**
         * Flag indicating whether the SVT event headers had an error. It's 
         * set to 0 if the event headers had and error, of 1 if it was errorless. 
         */
        int svt_event_header_state; 

        /**
         * Flag indicating whether the SVT latency was correct during an event. 
         * It's set to 0 if the latency was incorrect, 1 if it was fine.
         */
        int svt_latency_state; 

        /** 
         * Flag indicating whether the SVT was open or closed.  It's set to 0 if 
         * the SVT was open or 1 if it was closed.
         */ 
        int svt_position_state;
 
        int n_tracks;
        int n_gbl_tracks;
        int n_svt_hits;
        int n_ecal_clusters;
        int n_ecal_hits;
        int n_fs_particles;
        int n_uc_v0_candidates;
        int n_uc_moller_candidates;
        int n_bsc_v0_candidates;
        int n_bsc_moller_candidates;
        int n_tc_v0_candidates;
        int n_tc_moller_candidates;
        int n_other_electrons_candidates;
        int n_mc_particles;
};

#endif

<|MERGE_RESOLUTION|>--- conflicted
+++ resolved
@@ -247,22 +247,12 @@
         /** */
         int getNumberOfEcalClusters()   const  { return n_ecal_clusters; };
        
-  
-<<<<<<< HEAD
         /**
          * Get the number of MC particles ({@link MCParticle}) objects in the event.
          */
         int getNumberOfMCParticles() const { return n_mc_particles; };
   
         /**
-=======
-        /**
-         * Get the number of MC particles ({@link MCParticle}) objects in the event.
-         */
-        int getNumberOfMCParticles() const { return n_mc_particles; };
-  
-        /**
->>>>>>> 07aef75e
          * Get the number of particles ({@link HpsParticle} objects) of the
          * given {@link HpsParticle::ParticleType} in the event.
          *
