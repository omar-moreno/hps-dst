--- conflicted
+++ resolved
@@ -16,12 +16,9 @@
 #include <EventBuilder.h>
 #include <SvtDataWriter.h>
 #include <EcalDataWriter.h>
-<<<<<<< HEAD
 #include <MCParticleDataWriter.h>
-=======
 #include <GblDataWriter.h>
 #include <GblTrackWriter.h>
->>>>>>> 118ae1b4
 
 class HpsEventBuilder : public EventBuilder {
 
@@ -48,14 +45,11 @@
 
 		SvtDataWriter* svt_writer; 
 		EcalDataWriter* ecal_writer; 
-<<<<<<< HEAD
 		MCParticleDataWriter* mc_particle_writer;
-=======
         GblDataWriter* gbl_data_writer;
         GblTrackWriter* gbl_track_writer;
         bool m_run_gbl;
         bool m_debug;
->>>>>>> 118ae1b4
 };
 
 #endif // __HPS_EVENT_BUILDER_H__