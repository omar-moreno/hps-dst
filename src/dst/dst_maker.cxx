/**
 *	@section purpose: 
 *		Creates an HPS Data Summary Tape
 *	@author: Omar Moreno <omoreno1@ucsc.edu>
 *			 Santa Cruz Institute for Particle Physics
 *			 University of California, Santa Cruz
 *	@date: December 20, 2013
 *	@version: 1.0
 *
 */

//--- C++ ---//
//-----------//
#include <cstdlib>
#include <cmath>
#include <limits>

//--- LCIO ---//
//------------//
#include <IO/LCReader.h>
#include <IOIMPL/LCFactory.h>
#include <EVENT/LCEvent.h>

//--- ROOT ---//
//------------//
#include <TTree.h>
#include <TFile.h>

//--- DST ---//
//-----------//
#include <HpsEventBuilder.h>

//--- HPS Event ---//
//-----------------//
#include <HpsEvent.h>

using namespace std;

void printUsage(); 

int main(int argc, char **argv)
{

	string lcio_file_name;
	string dst_file_name; 	
	int option_char;
	int n_events = 0; 	
	double b_field = numeric_limits<double>::quiet_NaN();  
    bool do_gbl = false;
    bool debug = false;
	// Parse any command line arguments.  If an invalid argument is passed, 
	// print the usage
	while((option_char = getopt(argc, argv, "i:o:n:b:g:d:h")) != -1){
		switch(option_char){
			case 'i': 
				lcio_file_name = optarg; 
				break;
			case 'o': 
				dst_file_name = optarg;
				break; 
			case 'n': 
				n_events = atoi(optarg); 
				break; 
			case 'b':
				b_field = atof(optarg);
				break;	
			case 'g':
              do_gbl = true;
				break;	
			case 'd':
              debug = true;
				break;	
			case 'h': 
				printUsage(); 
				return EXIT_SUCCESS; 	
			default: 
				printUsage(); 
				return EXIT_FAILURE; 
		}
	}

	// If an LCIO file is not specified, exit the program
	if(lcio_file_name.length() == 0){
		cerr << "Please specify an LCIO file to process."
			<< "\nUse the -h flag for usage" << endl;
		return EXIT_FAILURE; 	
	}

	// If a DST file name is not specified, set a default name
	if(dst_file_name.length() == 0){
		cout << "Setting DST name to default value: hps_dst.root" << endl;
		dst_file_name = "hps_dst.root"; 
	}

	// If a B-field isn't set, exit the program
	if(isnan(b_field)){ 
		cerr << "Please specify the magnetic field strength in Tesla."
			 << "\nUse the -h flag for usage" << endl;
		return EXIT_FAILURE;
	}

	// Open a ROOT file
	TFile* root_file = new TFile(dst_file_name.c_str(), "RECREATE");

	// Create a ROOT tree along with the HPS Event branch which
	// will encapsulate all event information
	TTree *tree = new TTree("HPS_Event", "HPS event tree"); 
	HpsEvent* hps_event = new HpsEvent();  
	tree->Branch("Event", "HpsEvent", &hps_event, 32000, 3); 

	// Create the LCIO file reader
	IO::LCReader* lc_reader = IOIMPL::LCFactory::getInstance()->createLCReader(); 
	lc_reader->open(lcio_file_name);

	// Loop over all events in the LCIO file
	EVENT::LCEvent* event = NULL;
	HpsEventBuilder* event_builder = new HpsEventBuilder(); 	
	event_builder->setBField(b_field); 
<<<<<<< HEAD
	int event_number = 0;
	while((event = lc_reader->readNextEvent()) != 0){
		event_number++;

		// Print the event number every 1000 events
		if(event->getEventNumber()%1000 == 0){
			cout << "Processing event: " << event_number << endl;
=======
    event_builder->setGblFlag(do_gbl);
    event_builder->setDebug(debug);
    unsigned int events_processed = 0;
	while((event = lc_reader->readNextEvent()) != 0){
		
		if(events_processed >= n_events) break; 

		// Print the event number every 1000 events
		if((events_processed > 0 && events_processed%1000 == 0) || debug){
          cout << "Processing event: " << event->getEventNumber() << ", so far processed " << events_processed << " events." << endl;
>>>>>>> 118ae1b4
		}

		event_builder->makeHpsEvent(event, hps_event); 
		tree->Fill();
<<<<<<< HEAD

		if(event_number == n_events) break;

=======
        ++events_processed;
>>>>>>> 118ae1b4
	}

	cout << "Finished writing ROOT Tree!" << endl;
	lc_reader->close();
	root_file->Write();
	root_file->Close();

	delete hps_event;
	delete event_builder;

	return EXIT_SUCCESS;
}

void printUsage()
{
	cout << "Usage: dst_maker [OPTIONS] -i [LCIO_INPUT_FILE]" << endl;
	cout << "An LCIO_INPUT_FILE must be specified.\n" << endl;
	cout << "OPTIONS:\n "
		<< "\t -i Input LCIO file name \n"
		<< "\t -o Output ROOT file name \n"
		<< "\t -n The number of events to process \n"
		<< "\t -b The strength of the magnetic field in Tesla \n"
        << "\t -g Run GBL trackrefit \n"
        << "\t -h Display this help and exit \n"
        << "\t -d debug mode \n" << endl;
}	<|MERGE_RESOLUTION|>--- conflicted
+++ resolved
@@ -116,15 +116,6 @@
 	EVENT::LCEvent* event = NULL;
 	HpsEventBuilder* event_builder = new HpsEventBuilder(); 	
 	event_builder->setBField(b_field); 
-<<<<<<< HEAD
-	int event_number = 0;
-	while((event = lc_reader->readNextEvent()) != 0){
-		event_number++;
-
-		// Print the event number every 1000 events
-		if(event->getEventNumber()%1000 == 0){
-			cout << "Processing event: " << event_number << endl;
-=======
     event_builder->setGblFlag(do_gbl);
     event_builder->setDebug(debug);
     unsigned int events_processed = 0;
@@ -134,19 +125,13 @@
 
 		// Print the event number every 1000 events
 		if((events_processed > 0 && events_processed%1000 == 0) || debug){
-          cout << "Processing event: " << event->getEventNumber() << ", so far processed " << events_processed << " events." << endl;
->>>>>>> 118ae1b4
+          cout << "Processing event nr: " << event->getEventNumber() << ", so far processed " << events_processed << " events." << endl;
 		}
 
 		event_builder->makeHpsEvent(event, hps_event); 
 		tree->Fill();
-<<<<<<< HEAD
 
-		if(event_number == n_events) break;
-
-=======
         ++events_processed;
->>>>>>> 118ae1b4
 	}
 
 	cout << "Finished writing ROOT Tree!" << endl;
@@ -169,7 +154,7 @@
 		<< "\t -o Output ROOT file name \n"
 		<< "\t -n The number of events to process \n"
 		<< "\t -b The strength of the magnetic field in Tesla \n"
-        << "\t -g Run GBL trackrefit \n"
+        << "\t -g Run GBL track fit \n"
         << "\t -h Display this help and exit \n"
         << "\t -d debug mode \n" << endl;
 }	